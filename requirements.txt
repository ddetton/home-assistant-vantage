# Home assistant
<<<<<<< HEAD
homeassistant==2024.4.1
=======
homeassistant==2024.4.2
>>>>>>> 64b042b2
colorlog==6.8.2

# Use a specific version of aiovantage
aiovantage==0.13.0

# Use a local version of aiovantage
# -e ../aiovantage

# Type stubs
voluptuous-stubs==0.1.1
<<<<<<< HEAD
homeassistant-stubs==2024.4.1
=======
homeassistant-stubs==2024.4.2
>>>>>>> 64b042b2

# Linting, etc
black==24.3.0
mypy==1.8.0
ruff==0.1.14

# Other
pre-commit==3.5.0<|MERGE_RESOLUTION|>--- conflicted
+++ resolved
@@ -1,9 +1,5 @@
 # Home assistant
-<<<<<<< HEAD
-homeassistant==2024.4.1
-=======
 homeassistant==2024.4.2
->>>>>>> 64b042b2
 colorlog==6.8.2
 
 # Use a specific version of aiovantage
@@ -14,11 +10,7 @@
 
 # Type stubs
 voluptuous-stubs==0.1.1
-<<<<<<< HEAD
-homeassistant-stubs==2024.4.1
-=======
 homeassistant-stubs==2024.4.2
->>>>>>> 64b042b2
 
 # Linting, etc
 black==24.3.0
