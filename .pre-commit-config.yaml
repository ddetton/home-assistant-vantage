--- conflicted
+++ resolved
@@ -17,11 +17,7 @@
         additional_dependencies:
           - aiovantage==0.13.0
           - voluptuous-stubs==0.1.1
-<<<<<<< HEAD
-          - homeassistant-stubs==2024.4.1
-=======
           - homeassistant-stubs==2024.4.2
->>>>>>> 64b042b2
         args: []
         language_version: python3.12
 
